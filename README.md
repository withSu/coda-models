<<<<<<< HEAD
# UT CODa Model Training Configurations
We utilize the ST3D++ code repository and OpenPCDet model training configuration files for all empirical analyses conducted for the UT CODa paper.
=======
# UT Campus Object Dataset (CODa) Object Detection Models

<b>Official model development kit for CODa.</b> We strongly recommend using this repository to run our pretrained
models and train on custom datasets. Thanks to the authors of ST3D++ and OpenPCDet from whom this repository
was adapted from.

![Sequence 0 Clip](./docs/codademo.gif)
>>>>>>> b34e5917

## Installation

Please refer to [INSTALL.md](docs/INSTALL.md) for the installation.

## Getting Started

Please refer to [GETTING_STARTED.md](docs/GETTING_STARTED.md) to learn more about how to use this project. **Prebuilt Docker Container Coming Soon!**

## License
<<<<<<< HEAD
=======

Our code is released under the Apache 2.0 license.

## Paper Citation

If you find our work useful in your research, please consider citing our [paper](https://arxiv.org/abs/2309.13549) and [dataset](https://dataverse.tdl.org/dataset.xhtml?persistentId=doi:10.18738/T8/BBOQMV):

```
@inproceedings{zhang2023utcoda,
    title={Towards Robust 3D Robot Perception in Urban Environments: The UT Campus Object Dataset},
    author={Arthur Zhang and Chaitanya Eranki and Christina Zhang and Raymond Hong and Pranav Kalyani and Lochana Kalyanaraman and Arsh Gamare and Maria Esteva and Joydeep Biswas },
    booktitle={},
    year={2023}
}
```
>>>>>>> b34e5917

## Dataset Citation
```
@data{T8/BBOQMV_2023,
author = {Zhang, Arthur and Eranki, Chaitanya and Zhang, Christina and Hong, Raymond and Kalyani, Pranav and Kalyanaraman, Lochana and Gamare, Arsh and Bagad, Arnav and Esteva, Maria and Biswas, Joydeep},
publisher = {Texas Data Repository},
title = {{UT Campus Object Dataset (CODa)}},
year = {2023},
version = {DRAFT VERSION},
doi = {10.18738/T8/BBOQMV},
url = {https://doi.org/10.18738/T8/BBOQMV}
}
```

## Acknowledgement

Our code is heavily based on [OpenPCDet v0.3](https://github.com/open-mmlab/OpenPCDet/commit/e3bec15f1052b4827d942398f20f2db1cb681c01). Thanks OpenPCDet Development Team for their awesome codebase.


<<<<<<< HEAD
If you find our work useful in your research, please consider citing:
```
@inproceedings{zhang2023utcoda,
    title={Towards Robust 3D Robot Perception in Urban Environments: The UT Campus Object Dataset},
    author={Arthur Zhang and Chaitanya Eranki and Christina Zhang and Raymond Hong and Pranav Kalyani and Lochana Kalyanaraman and Arsh Gamare and Maria Esteva and Joydeep Biswas },
    booktitle={},
    year={2023}
}
```

If you find the ST3D++ or OpenPCDet useful, please cite:
```
@inproceedings{yang2021st3d,
    title={ST3D: Self-training for Unsupervised Domain Adaptation on 3D Object Detection},
    author={Yang, Jihan and Shi, Shaoshuai and Wang, Zhe and Li, Hongsheng and Qi, Xiaojuan},
    booktitle={Proceedings of the IEEE/CVF Conference on Computer Vision and Pattern Recognition},
    year={2021}
}
```
=======
Thank you to the authors of ST3D++ or OpenPCDet for an awesome codebase!
>>>>>>> b34e5917
```
@article{yang2021st3d++,
  title={ST3D++: Denoised Self-training for Unsupervised Domain Adaptation on 3D Object Detection},
  author={Yang, Jihan and Shi, Shaoshuai and Wang, Zhe and Li, Hongsheng and Qi, Xiaojuan},
  journal={IEEE Transactions on Pattern Analysis and Machine Intelligence},
  year={2022}
}
```
```
@misc{openpcdet2020,
    title={OpenPCDet: An Open-source Toolbox for 3D Object Detection from Point Clouds},
    author={OpenPCDet Development Team},
    howpublished = {\url{https://github.com/open-mmlab/OpenPCDet}},
    year={2020}
}
```<|MERGE_RESOLUTION|>--- conflicted
+++ resolved
@@ -1,7 +1,3 @@
-<<<<<<< HEAD
-# UT CODa Model Training Configurations
-We utilize the ST3D++ code repository and OpenPCDet model training configuration files for all empirical analyses conducted for the UT CODa paper.
-=======
 # UT Campus Object Dataset (CODa) Object Detection Models
 
 <b>Official model development kit for CODa.</b> We strongly recommend using this repository to run our pretrained
@@ -9,7 +5,6 @@
 was adapted from.
 
 ![Sequence 0 Clip](./docs/codademo.gif)
->>>>>>> b34e5917
 
 ## Installation
 
@@ -20,8 +15,6 @@
 Please refer to [GETTING_STARTED.md](docs/GETTING_STARTED.md) to learn more about how to use this project. **Prebuilt Docker Container Coming Soon!**
 
 ## License
-<<<<<<< HEAD
-=======
 
 Our code is released under the Apache 2.0 license.
 
@@ -37,7 +30,6 @@
     year={2023}
 }
 ```
->>>>>>> b34e5917
 
 ## Dataset Citation
 ```
@@ -57,29 +49,7 @@
 Our code is heavily based on [OpenPCDet v0.3](https://github.com/open-mmlab/OpenPCDet/commit/e3bec15f1052b4827d942398f20f2db1cb681c01). Thanks OpenPCDet Development Team for their awesome codebase.
 
 
-<<<<<<< HEAD
-If you find our work useful in your research, please consider citing:
-```
-@inproceedings{zhang2023utcoda,
-    title={Towards Robust 3D Robot Perception in Urban Environments: The UT Campus Object Dataset},
-    author={Arthur Zhang and Chaitanya Eranki and Christina Zhang and Raymond Hong and Pranav Kalyani and Lochana Kalyanaraman and Arsh Gamare and Maria Esteva and Joydeep Biswas },
-    booktitle={},
-    year={2023}
-}
-```
-
-If you find the ST3D++ or OpenPCDet useful, please cite:
-```
-@inproceedings{yang2021st3d,
-    title={ST3D: Self-training for Unsupervised Domain Adaptation on 3D Object Detection},
-    author={Yang, Jihan and Shi, Shaoshuai and Wang, Zhe and Li, Hongsheng and Qi, Xiaojuan},
-    booktitle={Proceedings of the IEEE/CVF Conference on Computer Vision and Pattern Recognition},
-    year={2021}
-}
-```
-=======
 Thank you to the authors of ST3D++ or OpenPCDet for an awesome codebase!
->>>>>>> b34e5917
 ```
 @article{yang2021st3d++,
   title={ST3D++: Denoised Self-training for Unsupervised Domain Adaptation on 3D Object Detection},
