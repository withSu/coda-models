--- conflicted
+++ resolved
@@ -10,8 +10,8 @@
 
 
 ## Introduction
-
-Our code is based on [OpenPCDet v0.3](https://github.com/open-mmlab/OpenPCDet/commit/e3bec15f1052b4827d942398f20f2db1cb681c01). 
+Our original code is based on OpenPCDet v0.2.
+You can also checkout to the branch `st3d_v0.3`, which is based on [OpenPCDet v0.3](https://github.com/open-mmlab/OpenPCDet/commit/e3bec15f1052b4827d942398f20f2db1cb681c01). 
 More updates on OpenPCDet are supposed to be compatible with our code.
 
 ## Model Zoo
@@ -35,12 +35,6 @@
 ### nuScenes -> KITTI TASK
 |                                             | method | Car@R11 | Car@R40 | download | 
 |---------------------------------------------|----------:|:-------:|:-------:|:---------:|
-<<<<<<< HEAD
-| [SECOND-IoU](tools/cfgs/da-nuscenes-kitti_models/secondiou/secondiou_old_anchor_ros.yaml) | ROS | 28.31 | 25.37 | [model](https://drive.google.com/file/d/10mWlQCYGX8gRBpX3GBrqrv1q7z9RG4P3/view?usp=sharing) | 
-| [SECOND-IoU](tools/cfgs/da-nuscenes-kitti_models/secondiou/secondiou_old_anchor_sn.yaml)  | SN   | 25.26 | 21.23 | [model](https://drive.google.com/file/d/1RwjZ3bIn72TzYYO9HpjJKGQQmSDlSYiC/view?usp=sharing) |
-| [PV-RCNN](tools/cfgs/da-nuscenes-kitti_models/pvrcnn/pvrcnn_old_anchor_ros.yaml) | ROS | 40.90 | 38.84 | [model](https://drive.google.com/file/d/1upZ5G-d_PEJ3I_fRgn3XPrlmJWmdOgI_/view?usp=sharing) | 
-| [PV-RCNN](tools/cfgs/da-nuscenes-kitti_models/pvrcnn/pvrcnn_old_anchor_sn.yaml)  | SN  | 50.62 | 49.47 | [model](https://drive.google.com/file/d/1uW2ykRgv80ILoMvsWMDd-X2eETQJ-zl_/view?usp=sharing) |
-=======
 | [SECOND-IoU](tools/cfgs/da-nuscenes-kitti_models/secondiou/secondiou_old_anchor.yaml) | Source Only | 22.55 | 17.92 | [model](https://drive.google.com/file/d/1aryWzySSq5-AmRIxGKeSFkPWRcHlduW2/view?usp=sharing) | 
 | [SECOND-IoU](tools/cfgs/da-nuscenes-kitti_models/secondiou/secondiou_old_anchor_ros.yaml) | ROS | 28.31 | 25.37 | [model](https://drive.google.com/file/d/10mWlQCYGX8gRBpX3GBrqrv1q7z9RG4P3/view?usp=sharing) | 
 | [SECOND-IoU](tools/cfgs/da-nuscenes-kitti_models/secondiou/secondiou_old_anchor_sn.yaml)  | SN   | 25.26 | 21.23 | [model](https://drive.google.com/file/d/1RwjZ3bIn72TzYYO9HpjJKGQQmSDlSYiC/view?usp=sharing) |
@@ -50,14 +44,11 @@
 | [PV-RCNN](tools/cfgs/da-nuscenes-kitti_models/pvrcnn/pvrcnn_old_anchor_ros.yaml) | ROS | 40.90 | 38.84 | [model](https://drive.google.com/file/d/1upZ5G-d_PEJ3I_fRgn3XPrlmJWmdOgI_/view?usp=sharing) | 
 | [PV-RCNN](tools/cfgs/da-nuscenes-kitti_models/pvrcnn/pvrcnn_old_anchor_sn.yaml)  | SN  | 50.62 | 49.47 | [model](https://drive.google.com/file/d/1uW2ykRgv80ILoMvsWMDd-X2eETQJ-zl_/view?usp=sharing) |
 | [PV-RCNN](tools/cfgs/da-nuscenes-kitti_models/pvrcnn_st3d/pvrcnn_st3d.yaml) | ST3D | 68.54 | 71.11 | [model](https://drive.google.com/file/d/1rxUGDykml9UduVWbSITMmdZsHaXzi8nX/view?usp=sharing) | 
-| [PV-RCNN](tools/cfgs/da-nuscenes-kitti_models/pvrcnn_st3d/pvrcnn_st3d.yaml) | ST3D (w/ SN) | 72.44 | 73.16 | [model](https://drive.google.com/file/d/1jUT_2PUzze7pQzqjqR2oJFfd8z8CHlsH/view?usp=sharing) |
->>>>>>> 8a97f07d
+| [PV-RCNN](tools/cfgs/da-nuscenes-kitti_models/pvrcnn_st3d/pvrcnn_st3d.yaml) | ST3D (w/ SN) | 72.44 | 73.16 | [model](https://drive.google.com/file/d/1jUT_2PUzze7pQzqjqR2oJFfd8z8CHlsH/view?usp=sharing)
 
 We provide all pretrained models here for nuScenes > KITTI task.
 
 
-<<<<<<< HEAD
-=======
 ### Waymo -> nuScenes TASK
 |                                             | method | Car@R11 | Car@R40 | download | 
 |---------------------------------------------|----------:|:-------:|:-------:|:---------:|
@@ -70,7 +61,6 @@
 but you should achieve similar performance by training with the default configs.
 
 
->>>>>>> 8a97f07d
 ## Installation
 
 Please refer to [INSTALL.md](docs/INSTALL.md) for the installation.
@@ -87,7 +77,7 @@
 
 - [x] Update to OpenPCDet v0.3.0 version.
   
-- [ ] Support more adaptation tasks.
+- [x] Support more adaptation tasks.
 
 ## License
 
