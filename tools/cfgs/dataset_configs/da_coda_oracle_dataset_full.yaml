DATASET: 'CODataset'
DATA_PATH: '../data/coda128_allclass_full'

POINT_CLOUD_RANGE: [-75.2, -75.2, -2, 75.2, 75.2, 4]

DATA_SPLIT: {
    'train': train,
    'test': val,
    'val': test # hack bc test split in coda is used as validation
}

INFO_PATH: {
    'train': [coda_infos_train.pkl],
    'test': [coda_infos_val.pkl],
<<<<<<< HEAD
    'testreal': [coda_infos_test.pkl]
=======
    'val': [coda_infos_test.pkl]
>>>>>>> fae3d8cf
}

DATA_AUGMENTOR:
    DISABLE_AUG_LIST: ['random_object_scaling', 'random_object_rotation']
    AUG_CONFIG_LIST:
        - NAME: random_object_scaling
          SCALE_UNIFORM_NOISE: [0.9, 1.1]

        - NAME: random_object_rotation
          ROT_PROB: 1.0
          ROT_UNIFORM_NOISE: [-0.78539816, 0.78539816]

        - NAME: random_world_flip
          ALONG_AXIS_LIST: ['x', 'y']

        - NAME: random_world_rotation
          WORLD_ROT_ANGLE: [-0.78539816, 0.78539816]

        - NAME: random_world_scaling
          WORLD_SCALE_RANGE: [0.95, 1.05]


POINT_FEATURE_ENCODING: {
    encoding_type: absolute_coordinates_encoding,
    used_feature_list: ['x', 'y', 'z'],
    src_feature_list: ['x', 'y', 'z', 'intensity'],
}


DATA_PROCESSOR:
    - NAME: mask_points_and_boxes_outside_range
      REMOVE_OUTSIDE_BOXES: True

    - NAME: shuffle_points
      SHUFFLE_ENABLED: {
        'train': True,
        'test': False
      }

    - NAME: transform_points_to_voxels
      VOXEL_SIZE: [0.1, 0.1, 0.15]
      MAX_POINTS_PER_VOXEL: 5
      MAX_NUMBER_OF_VOXELS: {
        'train': 80000,
        'test': 90000
      }

TEST:
    BOX_FILTER: {
        'USE_IMAGE_AREA_FILTER': True,
        'FOV_FILTER': True,
        'LIMIT_RANGE': [-75.2, -75.2, -2, 75.2, 75.2, 4]
    }<|MERGE_RESOLUTION|>--- conflicted
+++ resolved
@@ -12,11 +12,7 @@
 INFO_PATH: {
     'train': [coda_infos_train.pkl],
     'test': [coda_infos_val.pkl],
-<<<<<<< HEAD
-    'testreal': [coda_infos_test.pkl]
-=======
     'val': [coda_infos_test.pkl]
->>>>>>> fae3d8cf
 }
 
 DATA_AUGMENTOR:
