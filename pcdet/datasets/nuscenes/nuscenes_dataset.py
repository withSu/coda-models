import copy
import pickle
from pathlib import Path

import numpy as np
from tqdm import tqdm

from ...ops.roiaware_pool3d import roiaware_pool3d_utils
from ...utils import common_utils, box_utils, self_training_utils
from ..dataset import DatasetTemplate


class NuScenesDataset(DatasetTemplate):
    def __init__(self, dataset_cfg, class_names, training=True, root_path=None, logger=None):
        root_path = (root_path if root_path is not None else Path(dataset_cfg.DATA_PATH)) / dataset_cfg.VERSION
        super().__init__(
            dataset_cfg=dataset_cfg, class_names=class_names, training=training, root_path=root_path, logger=logger
        )
        self.infos = []
        self.include_nuscenes_data(self.mode)
        if self.training and self.dataset_cfg.get('BALANCED_RESAMPLING', False):
            self.infos = self.balanced_infos_resampling(self.infos)
<<<<<<< HEAD

=======
>>>>>>> c29e8ea6
        print("done")

    def include_nuscenes_data(self, mode):
        self.logger.info('Loading NuScenes dataset')
        nuscenes_infos = []

        for info_path in self.dataset_cfg.INFO_PATH[mode]:
            info_path = self.root_path / info_path
            if not info_path.exists():
                continue
            with open(info_path, 'rb') as f:
                infos = pickle.load(f)
                nuscenes_infos.extend(infos)

        self.infos.extend(nuscenes_infos)
        self.logger.info('Total samples for NuScenes dataset: %d' % (len(nuscenes_infos)))

    def balanced_infos_resampling(self, infos):
        """
        Class-balanced sampling of nuScenes dataset from https://arxiv.org/abs/1908.09492
        """
        if self.class_names is None:
            return infos

        cls_infos = {name: [] for name in self.class_names}
        for info in infos:
            for name in set(info['gt_names']):
                if name in self.class_names:
                    cls_infos[name].append(info)

        duplicated_samples = sum([len(v) for _, v in cls_infos.items()])
        cls_dist = {k: len(v) / duplicated_samples for k, v in cls_infos.items()}

        sampled_infos = []

        frac = 1.0 / len(self.class_names)
        ratios = [frac / v for v in cls_dist.values()]

        for cur_cls_infos, ratio in zip(list(cls_infos.values()), ratios):
            sampled_infos += np.random.choice(
                cur_cls_infos, int(len(cur_cls_infos) * ratio)
            ).tolist()
        self.logger.info('Total samples after balanced resampling: %s' % (len(sampled_infos)))

        cls_infos_new = {name: [] for name in self.class_names}
        for info in sampled_infos:
            for name in set(info['gt_names']):
                if name in self.class_names:
                    cls_infos_new[name].append(info)

        cls_dist_new = {k: len(v) / len(sampled_infos) for k, v in cls_infos_new.items()}

        return sampled_infos

    @staticmethod
    def remove_ego_points(points, center_radius=1.0):
        mask = ~((np.abs(points[:, 0]) < center_radius) & (np.abs(points[:, 1]) < center_radius))
        return points[mask]

    def get_sweep(self, sweep_info):
        lidar_path = self.root_path / sweep_info['lidar_path']
        points_sweep = np.fromfile(str(lidar_path), dtype=np.float32, count=-1).reshape([-1, 5])[:, :4]
        points_sweep = self.remove_ego_points(points_sweep).T
        if sweep_info['transform_matrix'] is not None:
            num_points = points_sweep.shape[1]
            points_sweep[:3, :] = sweep_info['transform_matrix'].dot(
                np.vstack((points_sweep[:3, :], np.ones(num_points))))[:3, :]

        cur_times = sweep_info['time_lag'] * np.ones((1, points_sweep.shape[1]))
        return points_sweep.T, cur_times.T

    def get_lidar_with_sweeps(self, index, max_sweeps=1):
        info = self.infos[index]
        lidar_path = self.root_path / info['lidar_path']
        points = np.fromfile(str(lidar_path), dtype=np.float32, count=-1).reshape([-1, 5])[:, :4]
        points = self.remove_ego_points(points, center_radius=1.5)
        sweep_points_list = [points]
        sweep_times_list = [np.zeros((points.shape[0], 1))]

        for k in np.random.choice(len(info['sweeps']), max_sweeps - 1, replace=False):
            points_sweep, times_sweep = self.get_sweep(info['sweeps'][k])
            sweep_points_list.append(points_sweep)
            sweep_times_list.append(times_sweep)

        points = np.concatenate(sweep_points_list, axis=0)
        times = np.concatenate(sweep_times_list, axis=0).astype(points.dtype)

        points = np.concatenate((points, times), axis=1)
        return points

    def __len__(self):
        if self._merge_all_iters_to_one_epoch:
            return len(self.infos) * self.total_epochs

        return len(self.infos)

    def __getitem__(self, index):
        if self._merge_all_iters_to_one_epoch:
            index = index % len(self.infos)

        info = copy.deepcopy(self.infos[index])
        points = self.get_lidar_with_sweeps(index, max_sweeps=self.dataset_cfg.MAX_SWEEPS)

        if self.dataset_cfg.get('SHIFT_COOR', None):
            points[:, 0:3] += np.array(self.dataset_cfg.SHIFT_COOR, dtype=np.float32)

        input_dict = {
            'points': points,
            'frame_id': Path(info['lidar_path']).stem,
            'metadata': {'token': info['token']}
        }

        if 'gt_boxes' in info:
            if self.dataset_cfg.get('FILTER_MIN_POINTS_IN_GT', False):
                mask = (info['num_lidar_pts'] > self.dataset_cfg.FILTER_MIN_POINTS_IN_GT - 1)
            else:
                mask = None

            input_dict.update({
                'gt_names': info['gt_names'] if mask is None else info['gt_names'][mask],
                'gt_boxes': info['gt_boxes'] if mask is None else info['gt_boxes'][mask]
            })

            if self.dataset_cfg.get('SHIFT_COOR', None):
                input_dict['gt_boxes'][:, 0:3] += self.dataset_cfg.SHIFT_COOR

            if self.dataset_cfg.get('USE_PSEUDO_LABEL', None) and self.training:
                input_dict['gt_boxes'] = None

            # for debug only
            # gt_boxes_mask = np.array([n in self.class_names for n in input_dict['gt_names']], dtype=np.bool_)
            # debug_dict = {'gt_boxes': copy.deepcopy(input_dict['gt_boxes'][gt_boxes_mask])}

        if self.dataset_cfg.get('FOV_POINTS_ONLY', None):
            input_dict['points'] = self.extract_fov_data(
                input_dict['points'], self.dataset_cfg.FOV_DEGREE, self.dataset_cfg.FOV_ANGLE
            )
            if input_dict['gt_boxes'] is not None:
                fov_gt_flag = self.extract_fov_gt(
                    input_dict['gt_boxes'], self.dataset_cfg.FOV_DEGREE, self.dataset_cfg.FOV_ANGLE
                )
                input_dict.update({
                    'gt_names': input_dict['gt_names'][fov_gt_flag],
                    'gt_boxes': input_dict['gt_boxes'][fov_gt_flag],
                })

        if self.dataset_cfg.get('USE_PSEUDO_LABEL', None) and self.training:
            self.fill_pseudo_labels(input_dict)

        if self.dataset_cfg.get('SET_NAN_VELOCITY_TO_ZEROS', False) and not self.dataset_cfg.get('USE_PSEUDO_LABEL', None):
            gt_boxes = input_dict['gt_boxes']
            gt_boxes[np.isnan(gt_boxes)] = 0
            input_dict['gt_boxes'] = gt_boxes

        if not self.dataset_cfg.PRED_VELOCITY and 'gt_boxes' in input_dict and not self.dataset_cfg.get('USE_PSEUDO_LABEL', None):
            input_dict['gt_boxes'] = input_dict['gt_boxes'][:, [0, 1, 2, 3, 4, 5, 6]]

        data_dict = self.prepare_data(data_dict=input_dict)

        return data_dict

    def generate_prediction_dicts(self, batch_dict, pred_dicts, class_names, output_path=None):
        """
        Args:
            batch_dict:
                frame_id:
            pred_dicts: list of pred_dicts
                pred_boxes: (N, 7), Tensor
                pred_scores: (N), Tensor
                pred_labels: (N), Tensor
            class_names:
            output_path:
        Returns:
        """
        def get_template_prediction(num_samples):
            ret_dict = {
                'name': np.zeros(num_samples), 'score': np.zeros(num_samples),
                'boxes_lidar': np.zeros([num_samples, 7]), 'pred_labels': np.zeros(num_samples)
            }
            return ret_dict

        def generate_single_sample_dict(box_dict):
            pred_scores = box_dict['pred_scores'].cpu().numpy()
            pred_boxes = box_dict['pred_boxes'].cpu().numpy()
            pred_labels = box_dict['pred_labels'].cpu().numpy()
            pred_dict = get_template_prediction(pred_scores.shape[0])
            if pred_scores.shape[0] == 0:
                return pred_dict

            if self.dataset_cfg.get('SHIFT_COOR', None):
                pred_boxes[:, 0:3] -= self.dataset_cfg.SHIFT_COOR

            pred_dict['name'] = np.array(class_names)[pred_labels - 1]
            pred_dict['score'] = pred_scores
            pred_dict['boxes_lidar'] = pred_boxes
            pred_dict['pred_labels'] = pred_labels

            return pred_dict

        annos = []
        for index, box_dict in enumerate(pred_dicts):
            single_pred_dict = generate_single_sample_dict(box_dict)
            single_pred_dict['frame_id'] = batch_dict['frame_id'][index]
            single_pred_dict['metadata'] = batch_dict['metadata'][index]
            annos.append(single_pred_dict)

        return annos

    def kitti_eval(self, eval_det_annos, eval_gt_annos, class_names):
        from ..kitti.kitti_object_eval_python import eval as kitti_eval

        map_name_to_kitti = {
            'car': 'Car',
            'pedestrian': 'Pedestrian',
            'truck': 'Truck',
            'bicycle': 'Cyclist'
        }

        def transform_to_kitti_format(annos, info_with_fakelidar=False, is_gt=False):
            for anno in annos:
                if 'name' not in anno:
                    anno['name'] = anno['gt_names']
                    anno.pop('gt_names')

                for k in range(anno['name'].shape[0]):
                    if anno['name'][k] in map_name_to_kitti:
                        anno['name'][k] = map_name_to_kitti[anno['name'][k]]
                    else:
                        anno['name'][k] = 'Person_sitting'

                if 'boxes_lidar' in anno:
                    gt_boxes_lidar = anno['boxes_lidar'].copy()
                else:
                    gt_boxes_lidar = anno['gt_boxes'].copy()

                # filter by fov
                if is_gt and self.dataset_cfg.get('GT_FILTER', None):
                    if self.dataset_cfg.GT_FILTER.get('FOV_FILTER', None):
                        fov_gt_flag = self.extract_fov_gt(
                            gt_boxes_lidar, self.dataset_cfg['FOV_DEGREE'], self.dataset_cfg['FOV_ANGLE']
                        )
                        gt_boxes_lidar = gt_boxes_lidar[fov_gt_flag]
                        anno['name'] = anno['name'][fov_gt_flag]

                anno['bbox'] = np.zeros((len(anno['name']), 4))
                anno['bbox'][:, 2:4] = 50  # [0, 0, 50, 50]
                anno['truncated'] = np.zeros(len(anno['name']))
                anno['occluded'] = np.zeros(len(anno['name']))

                if len(gt_boxes_lidar) > 0:
                    if info_with_fakelidar:
                        gt_boxes_lidar = box_utils.boxes3d_kitti_fakelidar_to_lidar(gt_boxes_lidar)

                    gt_boxes_lidar[:, 2] -= gt_boxes_lidar[:, 5] / 2
                    anno['location'] = np.zeros((gt_boxes_lidar.shape[0], 3))
                    anno['location'][:, 0] = -gt_boxes_lidar[:, 1]  # x = -y_lidar
                    anno['location'][:, 1] = -gt_boxes_lidar[:, 2]  # y = -z_lidar
                    anno['location'][:, 2] = gt_boxes_lidar[:, 0]  # z = x_lidar
                    dxdydz = gt_boxes_lidar[:, 3:6]
                    anno['dimensions'] = dxdydz[:, [0, 2, 1]]  # lwh ==> lhw
                    anno['rotation_y'] = -gt_boxes_lidar[:, 6] - np.pi / 2.0
                    anno['alpha'] = -np.arctan2(-gt_boxes_lidar[:, 1], gt_boxes_lidar[:, 0]) + anno['rotation_y']
                else:
                    anno['location'] = anno['dimensions'] = np.zeros((0, 3))
                    anno['rotation_y'] = anno['alpha'] = np.zeros(0)

        transform_to_kitti_format(eval_det_annos)
        transform_to_kitti_format(eval_gt_annos, info_with_fakelidar=False, is_gt=True)

        kitti_class_names = []
        for x in class_names:
            if x in map_name_to_kitti:
                kitti_class_names.append(map_name_to_kitti[x])
            else:
                kitti_class_names.append('Person_sitting')
        ap_result_str, ap_dict = kitti_eval.get_official_eval_result(
            gt_annos=eval_gt_annos, dt_annos=eval_det_annos, current_classes=kitti_class_names
        )
        return ap_result_str, ap_dict

    def nuscene_eval(self, det_annos, class_names, **kwargs):
        import json
        from nuscenes.nuscenes import NuScenes
        from . import nuscenes_utils
        nusc = NuScenes(version=self.dataset_cfg.VERSION, dataroot=str(self.root_path), verbose=True)
        nusc_annos = nuscenes_utils.transform_det_annos_to_nusc_annos(det_annos, nusc)
        nusc_annos['meta'] = {
            'use_camera': False,
            'use_lidar': True,
            'use_radar': False,
            'use_map': False,
            'use_external': False,
        }

        output_path = Path(kwargs['output_path'])
        output_path.mkdir(exist_ok=True, parents=True)
        res_path = str(output_path / 'results_nusc.json')
        with open(res_path, 'w') as f:
            json.dump(nusc_annos, f)

        self.logger.info(f'The predictions of NuScenes have been saved to {res_path}')

        if self.dataset_cfg.VERSION == 'v1.0-test':
            return 'No ground-truth annotations for evaluation', {}

        from nuscenes.eval.detection.config import config_factory
        from nuscenes.eval.detection.evaluate import NuScenesEval

        eval_set_map = {
            'v1.0-mini': 'mini_val',
            'v1.0-trainval': 'val',
            'v1.0-test': 'test'
        }
        try:
            eval_version = 'detection_cvpr_2019'
            eval_config = config_factory(eval_version)
        except:
            eval_version = 'cvpr_2019'
            eval_config = config_factory(eval_version)

        nusc_eval = NuScenesEval(
            nusc,
            config=eval_config,
            result_path=res_path,
            eval_set=eval_set_map[self.dataset_cfg.VERSION],
            output_dir=str(output_path),
            verbose=True,
        )
        metrics_summary = nusc_eval.main(plot_examples=0, render_curves=False)

        with open(output_path / 'metrics_summary.json', 'r') as f:
            metrics = json.load(f)

        result_str, result_dict = nuscenes_utils.format_nuscene_results(metrics, self.class_names, version=eval_version)

        return result_str, result_dict

    def evaluation(self, det_annos, class_names, **kwargs):
        if kwargs['eval_metric'] == 'kitti':
            eval_det_annos = copy.deepcopy(det_annos)
            eval_gt_annos = copy.deepcopy(self.infos)
            return self.kitti_eval(eval_det_annos, eval_gt_annos, class_names)
        elif kwargs['eval_metric'] == 'nuscenes':
            return self.nuscene_eval(det_annos, class_names, **kwargs)
        else:
            raise NotImplementedError

    def create_groundtruth_database(self, used_classes=None, max_sweeps=10):
        import torch

        database_save_path = self.root_path / f'gt_database_{max_sweeps}sweeps_withvelo'
        db_info_save_path = self.root_path / f'nuscenes_dbinfos_{max_sweeps}sweeps_withvelo.pkl'

        database_save_path.mkdir(parents=True, exist_ok=True)
        all_db_infos = {}

        for idx in tqdm(range(len(self.infos))):
            sample_idx = idx
            info = self.infos[idx]
            points = self.get_lidar_with_sweeps(idx, max_sweeps=max_sweeps)
            gt_boxes = info['gt_boxes']
            gt_names = info['gt_names']

            box_idxs_of_pts = roiaware_pool3d_utils.points_in_boxes_gpu(
                torch.from_numpy(points[:, 0:3]).unsqueeze(dim=0).float().cuda(),
                torch.from_numpy(gt_boxes[:, 0:7]).unsqueeze(dim=0).float().cuda()
            ).long().squeeze(dim=0).cpu().numpy()

            for i in range(gt_boxes.shape[0]):
                filename = '%s_%s_%d.bin' % (sample_idx, gt_names[i], i)
                filepath = database_save_path / filename
                gt_points = points[box_idxs_of_pts == i]

                gt_points[:, :3] -= gt_boxes[i, :3]
                with open(filepath, 'w') as f:
                    gt_points.tofile(f)

                if (used_classes is None) or gt_names[i] in used_classes:
                    db_path = str(filepath.relative_to(self.root_path))  # gt_database/xxxxx.bin
                    db_info = {'name': gt_names[i], 'path': db_path, 'image_idx': sample_idx, 'gt_idx': i,
                               'box3d_lidar': gt_boxes[i], 'num_points_in_gt': gt_points.shape[0]}
                    if gt_names[i] in all_db_infos:
                        all_db_infos[gt_names[i]].append(db_info)
                    else:
                        all_db_infos[gt_names[i]] = [db_info]
        for k, v in all_db_infos.items():
            print('Database %s: %d' % (k, len(v)))

        with open(db_info_save_path, 'wb') as f:
            pickle.dump(all_db_infos, f)


def create_nuscenes_info(version, data_path, save_path, max_sweeps=10):
    from nuscenes.nuscenes import NuScenes
    from nuscenes.utils import splits
    from . import nuscenes_utils
    data_path = data_path / version
    save_path = save_path / version

    assert version in ['v1.0-trainval', 'v1.0-test', 'v1.0-mini']
    if version == 'v1.0-trainval':
        train_scenes = splits.train
        val_scenes = splits.val
    elif version == 'v1.0-test':
        train_scenes = splits.test
        val_scenes = []
    elif version == 'v1.0-mini':
        train_scenes = splits.mini_train
        val_scenes = splits.mini_val
    else:
        raise NotImplementedError

    nusc = NuScenes(version=version, dataroot=data_path, verbose=True)
    available_scenes = nuscenes_utils.get_available_scenes(nusc)
    available_scene_names = [s['name'] for s in available_scenes]
    train_scenes = list(filter(lambda x: x in available_scene_names, train_scenes))
    val_scenes = list(filter(lambda x: x in available_scene_names, val_scenes))
    train_scenes = set([available_scenes[available_scene_names.index(s)]['token'] for s in train_scenes])
    val_scenes = set([available_scenes[available_scene_names.index(s)]['token'] for s in val_scenes])

    print('%s: train scene(%d), val scene(%d)' % (version, len(train_scenes), len(val_scenes)))

    train_nusc_infos, val_nusc_infos = nuscenes_utils.fill_trainval_infos(
        data_path=data_path, nusc=nusc, train_scenes=train_scenes, val_scenes=val_scenes,
        test='test' in version, max_sweeps=max_sweeps
    )

    if version == 'v1.0-test':
        print('test sample: %d' % len(train_nusc_infos))
        with open(save_path / f'nuscenes_infos_{max_sweeps}sweeps_test.pkl', 'wb') as f:
            pickle.dump(train_nusc_infos, f)
    else:
        print('train sample: %d, val sample: %d' % (len(train_nusc_infos), len(val_nusc_infos)))
        with open(save_path / f'nuscenes_infos_{max_sweeps}sweeps_train.pkl', 'wb') as f:
            pickle.dump(train_nusc_infos, f)
        with open(save_path / f'nuscenes_infos_{max_sweeps}sweeps_val.pkl', 'wb') as f:
            pickle.dump(val_nusc_infos, f)


if __name__ == '__main__':
    import yaml
    import argparse
    from pathlib import Path
    from easydict import EasyDict

    parser = argparse.ArgumentParser(description='arg parser')
    parser.add_argument('--cfg_file', type=str, default=None, help='specify the config of dataset')
    parser.add_argument('--func', type=str, default='create_nuscenes_infos', help='')
    parser.add_argument('--version', type=str, default='v1.0-trainval', help='')
    args = parser.parse_args()

    if args.func == 'create_nuscenes_infos':
        dataset_cfg = EasyDict(yaml.safe_load(open(args.cfg_file)))
        ROOT_DIR = (Path(__file__).resolve().parent / '../../../').resolve()
        dataset_cfg.VERSION = args.version
        create_nuscenes_info(
            version=dataset_cfg.VERSION,
            data_path=ROOT_DIR / 'data' / 'nuscenes',
            save_path=ROOT_DIR / 'data' / 'nuscenes',
            max_sweeps=dataset_cfg.MAX_SWEEPS,
        )

        nuscenes_dataset = NuScenesDataset(
            dataset_cfg=dataset_cfg, class_names=None,
            root_path=ROOT_DIR / 'data' / 'nuscenes',
            logger=common_utils.create_logger(), training=True
        )
        nuscenes_dataset.create_groundtruth_database(max_sweeps=dataset_cfg.MAX_SWEEPS)<|MERGE_RESOLUTION|>--- conflicted
+++ resolved
@@ -20,10 +20,6 @@
         self.include_nuscenes_data(self.mode)
         if self.training and self.dataset_cfg.get('BALANCED_RESAMPLING', False):
             self.infos = self.balanced_infos_resampling(self.infos)
-<<<<<<< HEAD
-
-=======
->>>>>>> c29e8ea6
         print("done")
 
     def include_nuscenes_data(self, mode):
