# Getting Started
The dataset configs are located within [tools/cfgs/dataset_configs](../tools/cfgs/dataset_configs), 
and the model configs are located within [tools/cfgs](../tools/cfgs) for different datasets. 

## Dataset Preparation

Currently, we support the CODa, JRDB, KITTI, nuScenes, and Waymo datasets. For JRDB support, you should use the jrdb branch in this repository.
We describe how to prepare the other datasets in the [preparing external datasets section](#external-datasets).

### Campus Object Dataset (CODa)

Please download the official CODa using the [dataset development kit](https://github.com/ut-amrl/coda-devkit) 
and link it in the data directory in this repo as follows. You may need to symlink the `3d_raw` directory
to the `3d_comp` directory if you downloaded CODa by split rather than by sequence.

```
coda-models
├── data
│   ├── coda_original_format
│       ├── 2d_rect
|       ├── 3d_raw
│       ├── calibrations
│       ├── metadata
│       ├── poses
|       ├── timestamps
├── pcdet
├── tools
```

* Convert from CODa file format to KITTI format
```python
python tools/create_data.py coda
```

* Generate the data infos by running the following command:
```python
python -m pcdet.datasets.coda.coda_dataset create_coda_infos tools/cfgs/dataset_configs/da_coda_oracle_dataset_full.yaml
```

You should now see the following file structure.

```
coda-models
├── data
│   ├── coda_original_format
│       ├── 2d_rect
|       ├── 3d_raw
│       ├── calibrations
│       ├── metadata
│       ├── poses
|       ├── timestamps
│   ├── coda128_allclass_full
│       ├── gt_database
|       ├── ImageSets
│       ├── testing
│       ├── training
│       ├── coda_dbinfos_train.pkl
|       ├── coda_infos_test.pkl
|       ├── coda_infos_train.pkl
|       ├── coda_infos_trainval.pkl
|       ├── coda_infos_val.pkl
├── pcdet
├── tools
```
## Downloading Pretrained Model Weights
The examples below use the provided pretrained model on 32 vertical channel resolution. You will need to **download the pretrained weights** from our **[data server](https://web.corral.tacc.utexas.edu/texasrobotics/web_CODa/pretrained_models/)**. We provide an example below showing how to download weights for the 32 channel LiDAR resolution to the default location that this repo uses for the demos.

```code
mkdir ckpts
cd ckpts
wget https://web.corral.tacc.utexas.edu/texasrobotics/web_CODa/pretrained_models/32channel/coda32_allclass_bestoracle.pth
```

## Live Visualization using ROS (ROS Installation Required)

You will need to have installed the ROS in your conda environment according to the [INSTALL.md](./INSTALL.md)
for the following to work. In a separate terminal, publish your point clouds over ROS. Run the following command,
replacing `YOUR_POINT_CLOUD_TOPIC_NAME` with the point cloud topic being published. Depending on your ROS
configuration, the maximum inference frequency varies between 2-5 Hz. You do not need to download CODa to try
this demo.

```
python ros_demo.py --pc YOUR_POINT_CLOUD_TOPIC_NAME --ckpt PATH_TO_YOUR_PRETRAINED_WEIGHTS_FILE
```

You should see something that looks like this:

![Sequence 0 Clip](./rosdemo.png)

## Visualize Detector Performance on CODa (Open3D)

Before visualizing object detections on CODa, you will first need to download the pre-trained model weights and preprocess CODa according to the dataset preparation section. Then, run the following command, specifying the path to the model weights.

```
python demo.py --ckpt PATH_TO_YOUR_PRETRAINED_WEIGHTS_FILE
```

## Visualize Detector Performance on Custom Dataset (Open3D)

To visualize the pre-trained model predictions on your dataset. Create a directory named `velodyne` and place the `.bin` files that you would like to use in this directory. Then set the `--data_path` cli argument to the parent directory for your `velodyne` directory. The file structure should look as follows:

```
PARENT_DIRECTORY
├── velodyne
│   ├── "000000.bin"
│   ├── ...
```

Then, run the set the `--ckpt` argument to your model weights path and run the command below to visualize the predictions on Open3D.  

```
python demo.py --ckpt ../output/da-coda-coda_models/waymocenterhead/pvrcnn_allclass128full_finetune_headfull/coda128bestwaymoLR0.010000OPTadam_onecycle/ckpt/checkpoint_epoch_30.pth --dataset_name demo --data_path {PARENT_DIRECTORY} --ext .bin
```

# Training 
You could optionally add extra command line parameters `--batch_size ${BATCH_SIZE}` and `--epochs ${EPOCHS}` to specify your preferred parameters. 
  

* Train with multiple GPUs or multiple machines
```shell script
sh scripts/dist_train.sh ${NUM_GPUS} --cfg_file ${CONFIG_FILE}

# or 

sh scripts/slurm_train.sh ${PARTITION} ${JOB_NAME} ${NUM_GPUS} --cfg_file ${CONFIG_FILE}
```

### Train the Pre-trained 
Take Source Only model with SECOND-IoU on Waymo -> KITTI  as an example:
```shell script
sh scripts/dist_train.sh ${NUM_GPUS} --cfg_file cfgs/da-waymo-kitti_models/secondiou/secondiou_old_anchor.yaml \
    --batch_size ${BATCH_SIZE}
```
Notice that you need to select the **best model** as your Pre-train model, 
because the performance of adapted model is really unstable when target domain is KITTI.

### Self-training Process
You need to set the `--pretrained_model ${PRETRAINED_MODEL}` when finish the
following self-training process.
```shell script
sh scripts/dist_train.sh ${NUM_GPUS} --cfg_file cfgs/da-waymo-kitti_models/secondiou_st3d/secondiou_st3d_car.yaml \
    --batch_size ${BATCH_SIZE} --pretrained_model ${PRETRAINED_MODEL}
```
Notice that you also need to focus the performance of the **best model**.

# Testing

* Test with a pretrained model: 
```shell script
python test.py --cfg_file ${CONFIG_FILE} --batch_size ${BATCH_SIZE} --ckpt ${CKPT}
```

* To test all the saved checkpoints of a specific training setting and draw the performance curve on the Tensorboard, add the `--eval_all` argument: 
```shell script
python test.py --cfg_file ${CONFIG_FILE} --batch_size ${BATCH_SIZE} --eval_all
```

* Notice that if you want to test on the setting with KITTI as **target domain**, 
  please add `--set DATA_CONFIG_TAR.FOV_POINTS_ONLY True` to enable front view
  point cloud only: 
```shell script
python test.py --cfg_file ${CONFIG_FILE} --batch_size ${BATCH_SIZE} --eval_all --set DATA_CONFIG_TAR.FOV_POINTS_ONLY True
```

* To test with multiple GPUs:
```shell script
sh scripts/dist_test.sh ${NUM_GPUS} \
    --cfg_file ${CONFIG_FILE} --batch_size ${BATCH_SIZE}

# or

sh scripts/slurm_test_mgpu.sh ${PARTITION} ${NUM_GPUS} \ 
    --cfg_file ${CONFIG_FILE} --batch_size ${BATCH_SIZE}
```


# Preparing Other Datasets
<a name="external-datasets"></a>

### KITTI Dataset
* Please download the official [KITTI 3D object detection](http://www.cvlibs.net/datasets/kitti/eval_object.php?obj_benchmark=3d) dataset and organize the downloaded files as follows (the road planes could be downloaded from [[road plane]](https://drive.google.com/file/d/1d5mq0RXRnvHPVeKx6Q612z0YRO1t2wAp/view?usp=sharing), which are optional for data augmentation in the training):
* NOTE: if you already have the data infos from `pcdet v0.1`, you can choose to use the old infos and set the DATABASE_WITH_FAKELIDAR option in tools/cfgs/dataset_configs/kitti_dataset.yaml as True. The second choice is that you can create the infos and gt database again and leave the config unchanged.

```
OpenPCDet
├── data
│   ├── kitti
│   │   │── ImageSets
│   │   │── training
│   │   │   ├──calib & velodyne & label_2 & image_2 & (optional: planes)
│   │   │── testing
│   │   │   ├──calib & velodyne & image_2
├── pcdet
├── tools
```

* Generate the data infos by running the following command: 
```python 
python -m pcdet.datasets.kitti.kitti_dataset create_kitti_infos tools/cfgs/dataset_configs/kitti_dataset.yaml
```

### NuScenes Dataset
* Please download the official [NuScenes 3D object detection dataset](https://www.nuscenes.org/download) and 
organize the downloaded files as follows: 
```
OpenPCDet
├── data
│   ├── nuscenes
│   │   │── v1.0-trainval (or v1.0-mini if you use mini)
│   │   │   │── samples
│   │   │   │── sweeps
│   │   │   │── maps
│   │   │   │── v1.0-trainval  
├── pcdet
├── tools
```

* Install the `nuscenes-devkit` with version `1.0.5` by running the following command: 
```shell script
pip install nuscenes-devkit==1.0.5
```

* Generate the data infos by running the following command (it may take several hours): 
```python 
python -m pcdet.datasets.nuscenes.nuscenes_dataset --func create_nuscenes_infos \ 
    --cfg_file tools/cfgs/dataset_configs/nuscenes_dataset.yaml \
    --version v1.0-trainval
```

### Waymo Open Dataset
* Please download the official [Waymo Open Dataset](https://waymo.com/open/download/), 
including the training data `training_0000.tar~training_0031.tar` and the validation 
data `validation_0000.tar~validation_0007.tar`.
* Unzip all the above `xxxx.tar` files to the directory of `data/waymo/raw_data` as follows (You could get 798 *train* tfrecord and 202 *val* tfrecord ):  
```
OpenPCDet
├── data
│   ├── waymo
│   │   │── ImageSets
│   │   │── raw_data
│   │   │   │── segment-xxxxxxxx.tfrecord
|   |   |   |── ...
|   |   |── waymo_processed_data
│   │   │   │── segment-xxxxxxxx/
|   |   |   |── ...
│   │   │── pcdet_gt_database_train_sampled_xx/
│   │   │── pcdet_waymo_dbinfos_train_sampled_xx.pkl   
├── pcdet
├── tools
```
* Install the official `waymo-open-dataset` by running the following command: 
```shell script
pip3 install --upgrade pip
# tf 2.0.0
pip3 install waymo-open-dataset-tf-2-0-0==1.2.0 --user
```

* Extract point cloud data from tfrecord and generate data infos by running the following command (it takes several hours, 
and you could refer to `data/waymo/waymo_processed_data` to see how many records that have been processed): 
```python 
python -m pcdet.datasets.waymo.waymo_dataset --func create_waymo_infos \
    --cfg_file tools/cfgs/dataset_configs/waymo_dataset.yaml
```

Note that you do not need to install `waymo-open-dataset` if you have already processed the data before and do not need to evaluate with official Waymo Metrics. 

<<<<<<< HEAD
# Using Pretrained Models

## Visualize Detector Performance on CODa

Before visualizing object detections on CODa, you will first need to download the pre-trained model weights. Then, run the following command, specifying the path to the model weights.

```
python demo.py --ckpt ../output/da-coda-coda_models/waymocenterhead/pvrcnn_allclass128full_finetune_headfull/coda128bestwaymoLR0.010000OPTadam_onecycle/ckpt/checkpoint_epoch_30.pth
```

## Visualize Detector Performance on Custom Dataset

To visualize the pre-trained model predictions on your dataset. Create a directory named `velodyne` and place the `.bin` files that you would like to use in this directory. Then set the `--data_path` cli argument to the parent directory for your `velodyne` directory. The file structure should look as follows:

```
PARENT_DIRECTORY
├── velodyne
│   ├── "000000.bin"
│   ├── ...
```

Then, run the set the `--ckpt` argument to your model weights path and run the command below to visualize the predictions on Open3D.  

```
python demo.py --ckpt ../output/da-coda-coda_models/waymocenterhead/pvrcnn_allclass128full_finetune_headfull/coda128bestwaymoLR0.010000OPTadam_onecycle/ckpt/checkpoint_epoch_30.pth --dataset_name demo --data_path {PARENT_DIRECTORY} --ext .bin
```

## Training & Testing
=======
>>>>>>> b34e5917



# Reproducing Oracle Benchmarks

We provide all of the model configurations with short descriptions for each of the models trained for the CODa
paper in the scripts directory. We list the experiments that use each of the slurn job files.

## ls6_slurn_train.bash
1. AV Datasets to CODa (Train from scratch, ST3D++ self-training, Finetuning)
2. AV Dataset Benchmarks
3. CODa to AV Datasets
4. CODa pretrained models for 3 classes

## ls6_slurn_jrdbtrain.bash 
1. CODa/Waymo to JRDB
2. JRDB to JRDB

<<<<<<< HEAD
sh scripts/slurm_train.sh ${PARTITION} ${JOB_NAME} ${NUM_GPUS} --cfg_file ${CONFIG_FILE}
```

* Train with a single GPU:
```shell script
python train.py --cfg_file ${CONFIG_FILE}
```

### Train the Pre-trained 
Take Source Only model with SECOND-IoU on Waymo -> KITTI  as an example:
```shell script
sh scripts/dist_train.sh ${NUM_GPUS} --cfg_file cfgs/da-waymo-kitti_models/secondiou/secondiou_old_anchor.yaml \
    --batch_size ${BATCH_SIZE}
```
Notice that you need to select the **best model** as your Pre-train model, 
because the performance of adapted model is really unstable when target domain is KITTI.


### Self-training Process
You need to set the `--pretrained_model ${PRETRAINED_MODEL}` when finish the
following self-training process.
```shell script
sh scripts/dist_train.sh ${NUM_GPUS} --cfg_file cfgs/da-waymo-kitti_models/secondiou_st3d/secondiou_st3d_car.yaml \
    --batch_size ${BATCH_SIZE} --pretrained_model ${PRETRAINED_MODEL}
```
Notice that you also need to focus the performance of the **best model**.

# Reproducing Oracle Benchmarks

## UT CODa - PP 
`cfgs/coda_models/pointpillar_1x.yaml`

## UT CODa - CP
`cfgs/code_models/centerpoint.yaml`

## UT CODa - PVRCNN
`cfgs/coda_models/pvrcnn_oracle.yaml`

## nuScenes - PP
`cfgs/da-nuscenes-coda_models/cbgs_pp_multihead.yaml`

## nuScenes - CP
`cfgs/da-nuscenes-coda_models/da_cbgs_voxel0075_res3d_centerpoint.yaml`

## nuScenes - PVRCNN
tbd

## Waymo - PP
`cfgs/da-waymo-coda_models/da_pointpillar_1x.yaml`
## Waymo - CP
`cfgs/da-waymo-coda_models/da_centerpoint.yaml`
## Waymo - PVRCNN
`cfgs/da-waymo-coda_models/pvrcnn/da_pvrcnn_with_centerhead_rpn.yaml`

# Reproducing Domain Adaptation Results

## Waymo - Direct

Train waymo using coda pvrcnn architecture

`cfgs/da-waymo-coda_models/direct_coda_pvrcnn_oracle.yaml`

Run with ./dist_test.sh to eval on coda

`cfgs/da-waymo-coda_models/direct_coda_pvrcnn_oracle.yaml`

## Waymo - ST

Use Waymo direct as pretrained model

`cfgs/da-waymo-coda_models/pvrcnn_st3d/pvrcnn_st3d.yaml`

## Waymo - FT

Use Waymo direct as pretrained model

`cfgs/da-waymo-coda_models/pvrcnn_st3d/pvrcnn_st3d_finetune_head.yaml`
`cfgs/da-waymo-coda_models/pvrcnn_st3d/pvrcnn_st3d_finetune_headfull.yaml`

## Waymo - ST FT

Use Waymo ST as pretrained model

`cfgs/da-waymo-coda_models/pvrcnn_st3d/pvrcnn_st3d_finetune_headfull.yaml`

## nuScenes - Direct
TBD

# Reproducing UT CODa to AV Datasets

## UT CODa32 FT nuScenes 

Dist Train (train on UT CODa eval on nuScenes) Choose best epoch to finetune later

`cfgs/da-coda-nuscenes_models/pvrcnn_32oracle_coda.yaml`

Dist Train (finetune head)

`cfgs/da-coda-nuscenes_models/pvrcnn_32oracle_finetune_head.yaml`

Dist Train (finetune full)

`cfgs/da-coda-nuscenes_models/pvrcnn_32oracle_finetune_headfull.yaml`

## UT CODa128 FT nuScenes 

Dist Train (Train on UT Coda eval on nuScenes) Choose best epoch to finetune later

`cfgs/da-coda-nuscenes_models/pvrcnn_128oracle_coda.yaml`

Dist Train (finetune head)

`cfgs/da-coda-nuscenes_models/pvrcnn_128oracle_finetune_head.yaml`

Dist Train (finetune full)

`cfgs/da-coda-nuscenes_models/pvrcnn_128oracle_finetune_headfull.yaml`

## UT CODa32 FT Waymo 

Dist Train (Train on UT Coda eval on Waymo) Choose best epoch to finetune later

`cfgs/da-coda-waymo_models/pvrcnn_32oracle_coda.yaml`

Dist Train (finetune head)

`cfgs/da-coda-waymo_models/pvrcnn_32oracle_finetune_head.yaml`

Dist Train (finetune full)

`cfgs/da-coda-waymo_models/pvrcnn_32oracle_finetune_heafull.yaml`

## UT CODa128 FT Waymo 

Dist Train (Train on UT Coda eval on Waymo) Choose best epoch to finetune later

`cfgs/da-coda-waymo_models/pvrcnn_128oracle_coda.yaml`

Dist Train (finetune head)

`cfgs/da-coda-waymo_models/pvrcnn_128oracle_finetune_head.yaml`

Dist Train (finetune full)

`cfgs/da-coda-waymo_models/pvrcnn_128oracle_finetune_headfull.yaml`
=======
## ls6_slurn_codatrain.bash
1. CODa pretrained models for all classes
>>>>>>> b34e5917
<|MERGE_RESOLUTION|>--- conflicted
+++ resolved
@@ -264,7 +264,6 @@
 
 Note that you do not need to install `waymo-open-dataset` if you have already processed the data before and do not need to evaluate with official Waymo Metrics. 
 
-<<<<<<< HEAD
 # Using Pretrained Models
 
 ## Visualize Detector Performance on CODa
@@ -293,8 +292,41 @@
 ```
 
 ## Training & Testing
-=======
->>>>>>> b34e5917
+
+
+### Test and evaluate the pretrained models
+* Test with a pretrained model: 
+```shell script
+python test.py --cfg_file ${CONFIG_FILE} --batch_size ${BATCH_SIZE} --ckpt ${CKPT}
+```
+
+* To test all the saved checkpoints of a specific training setting and draw the performance curve on the Tensorboard, add the `--eval_all` argument: 
+```shell script
+python test.py --cfg_file ${CONFIG_FILE} --batch_size ${BATCH_SIZE} --eval_all
+```
+
+* Notice that if you want to test on the setting with KITTI as **target domain**, 
+  please add `--set DATA_CONFIG_TAR.FOV_POINTS_ONLY True` to enable front view
+  point cloud only: 
+```shell script
+python test.py --cfg_file ${CONFIG_FILE} --batch_size ${BATCH_SIZE} --eval_all --set DATA_CONFIG_TAR.FOV_POINTS_ONLY True
+```
+
+* To test with multiple GPUs:
+```shell script
+sh scripts/dist_test.sh ${NUM_GPUS} \
+    --cfg_file ${CONFIG_FILE} --batch_size ${BATCH_SIZE}
+
+# or
+
+sh scripts/slurm_test_mgpu.sh ${PARTITION} ${NUM_GPUS} \ 
+    --cfg_file ${CONFIG_FILE} --batch_size ${BATCH_SIZE}
+```
+
+
+### Train a model
+You could optionally add extra command line parameters `--batch_size ${BATCH_SIZE}` and `--epochs ${EPOCHS}` to specify your preferred parameters. 
+  
 
 
 
@@ -312,25 +344,6 @@
 ## ls6_slurn_jrdbtrain.bash 
 1. CODa/Waymo to JRDB
 2. JRDB to JRDB
-
-<<<<<<< HEAD
-sh scripts/slurm_train.sh ${PARTITION} ${JOB_NAME} ${NUM_GPUS} --cfg_file ${CONFIG_FILE}
-```
-
-* Train with a single GPU:
-```shell script
-python train.py --cfg_file ${CONFIG_FILE}
-```
-
-### Train the Pre-trained 
-Take Source Only model with SECOND-IoU on Waymo -> KITTI  as an example:
-```shell script
-sh scripts/dist_train.sh ${NUM_GPUS} --cfg_file cfgs/da-waymo-kitti_models/secondiou/secondiou_old_anchor.yaml \
-    --batch_size ${BATCH_SIZE}
-```
-Notice that you need to select the **best model** as your Pre-train model, 
-because the performance of adapted model is really unstable when target domain is KITTI.
-
 
 ### Self-training Process
 You need to set the `--pretrained_model ${PRETRAINED_MODEL}` when finish the
@@ -459,7 +472,3 @@
 Dist Train (finetune full)
 
 `cfgs/da-coda-waymo_models/pvrcnn_128oracle_finetune_headfull.yaml`
-=======
-## ls6_slurn_codatrain.bash
-1. CODa pretrained models for all classes
->>>>>>> b34e5917
